--- conflicted
+++ resolved
@@ -212,11 +212,8 @@
     src/leveldb.h \
     src/threadsafety.h \
     src/limitedmap.h \
-<<<<<<< HEAD
-    src/qt/macnotificationhandler.h
-=======
+    src/qt/macnotificationhandler.h \
     src/qt/splashscreen.h
->>>>>>> dc2de757
 
 SOURCES += src/qt/bitcoin.cpp \
     src/qt/bitcoingui.cpp \
@@ -338,22 +335,16 @@
 QMAKE_EXTRA_COMPILERS += TSQM
 
 # "Other files" to show in Qt Creator
-<<<<<<< HEAD
-OTHER_FILES += \
-    doc/*.rst doc/*.txt doc/README README.md res/bitcoin-qt.rc src/test/*.cpp src/test/*.h src/qt/test/*.cpp src/qt/test/*.h \
-    src/qt/macusernotificationhandler.mm \
-    src/qt/macnotificationhandler.mm
-=======
 OTHER_FILES += README.md \
     doc/*.rst \
     doc/*.txt \
     doc/README \
+    README.md \
     src/qt/res/bitcoin-qt.rc \
     src/test/*.cpp \
     src/test/*.h \
     src/qt/test/*.cpp \
     src/qt/test/*.h
->>>>>>> dc2de757
 
 # platform specific defaults, if not overridden on command line
 isEmpty(BOOST_LIB_SUFFIX) {
